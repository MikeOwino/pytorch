#pragma once

#include <c10/core/DefaultDtype.h>
#include <c10/core/Backend.h>
#include <c10/core/Layout.h>
#include <c10/core/ScalarType.h>
#include <c10/core/ScalarTypeToTypeMeta.h>
#include <c10/core/Device.h>
#include <c10/core/MemoryFormat.h>
#include <c10/core/DispatchKeySet.h>

#include <c10/util/Optional.h>
#include <c10/util/C++17.h>
#include <c10/macros/Macros.h>

#include <cstddef>
#include <iosfwd>
#include <utility>

namespace c10 {

DispatchKey computeDispatchKey(c10::optional<ScalarType> dtype, c10::optional<Layout> layout, c10::optional<Device> device);

inline ScalarType dtype_or_default(c10::optional<ScalarType> dtype) {
  return value_or_else(dtype, [] {return get_default_dtype_as_scalartype();});
}

inline caffe2::TypeMeta dtype_or_default(c10::optional<caffe2::TypeMeta> dtype) {
  return value_or_else(dtype, [] {return get_default_dtype();});
}

inline Layout layout_or_default(c10::optional<Layout> layout) {
  return layout.value_or(kStrided);
}

inline Device device_or_default(c10::optional<Device> device) {
  return value_or_else(device, [] {return Device(kCPU);});
}

inline bool pinned_memory_or_default(c10::optional<bool> pinned_memory) {
  return pinned_memory.value_or(false);
}

/// A class to encapsulate construction axes of an Tensor.  TensorOptions was
/// designed to support the Python style API for specifying construction options
/// on factory functions, e.g.,
///
///     torch.zeros(2, 3, dtype=torch.int32)
///
/// Because C++ doesn't natively support keyword arguments, there must be
/// another way of specifying keyword-like arguments.  TensorOptions is a
/// builder class which can be used to construct this "dictionary" of keyword
/// arguments: functions which support TensorOptions conventionally take this
/// argument optionally as their last argument.
///
/// WARNING: In PyTorch, there are `torch::` variants of factory functions,
/// e.g., torch::zeros for at::zeros.  These return Variables (while the
/// stock ATen functions return plain Tensors).  If you mix these functions
/// up, you WILL BE SAD.
///
/// Rather than use the constructor of this class directly, you should prefer to
/// use the constructor functions, and then chain setter methods on top of them.
///
///     at::device(at::kCUDA).dtype(kInt)
///     at::dtype(at::kInt)
///
/// Additionally, anywhere a TensorOptions is expected, you can directly
/// pass at::kCUDA / at::kInt, and it will implicitly convert to a TensorOptions.
///
/// Here are some recommended ways to create a 2x2 tensor of zeros
/// with certain properties.  These all *implicitly* make use of
/// TensorOptions, even if they don't mention the class explicitly:
///
///     at::zeros({2,2}, at::kCUDA);
///     at::zeros({2,2}, at::kLong);
///     at::zeros({2,2}, at::device(at::kCUDA).dtype(at::kLong()));
///     at::zeros({2,2}, at::device({at::kCUDA, 1})); // place on device 1
///     at::zeros({2,2}, at::requires_grad());
///

/// NOTE [ TensorOptions Constructors ]
///
/// TensorOptions is like a dictionary with entries from the set:
/// {requires_grad, device, dtype, layout}, where each entry may be
/// unspecified (i.e., is optional). It is used to specify the properties of
/// tensors in many places both in C++ internal and API, e.g., tensor factory
/// methods like `at::empty({10}, options)`, tensor conversions like
/// `tensor.to(...)`, etc.
///
/// To provide a simple API that is consistent with Python, where one can do
/// `torch.empty(sizes, X)` with `X` being a `torch.device`, `torch.dtype`, or a
/// `torch.layout`, we want TensorOptions to be implicitly convertible from
/// `ScalarType dtype`, `Layout layout` and `Device device`. Therefore, we have
/// three implicit constructors from each of these three types.
///
/// This is sufficient for `ScalarType` and `Layout` as they are simple Enum
/// classes. However, `Device` is an ordinary class with implicit constructors
/// `Device(DeviceType, DeviceIndex = -1)` and `Device(std::string)` to be
/// consistent with Python API, where strings are treated as equivalent with a
/// `torch.device` object (e.g., "cuda:1" can be passed to everywhere a
/// `torch.device("cuda:1")` is accepted). To support the syntax
/// `at::empty({10}, {kCUDA, 1})` and `tensor.to(kCUDA)`, we need to make sure
/// that `TensorOptions` is implicitly constructible with any argments that a
/// `Device` can constructed from. So we have,
///
///    /* implicit */ TensorOptions(T&& device) : TensorOptions() {
///      this->set_device(device);
///    }
///
///    template <typename... Args,
///             typename = std::enable_if_t<std::is_constructible<Device, Args&&...>::value>>
///    /* implicit */  TensorOptions(Args&&... args)
///     : TensorOptions(Device(std::forward<Args>(args)...)) {}
///
///
/// But this will be problematic. Consider this: `TensorOptions({kCUDA, 1})`.
/// Compiler will compain about ambiguity between the copy constructor and the
/// `Device` constructor because `{kCUDA, 1}` can be converted to both a
/// `TensorOption` and a `Device`.
///
/// To get around this, we templatize the `Device` constructor. Since overload
/// resolution is done before template resolution, our problem is solved.

DispatchKey computeDispatchKey(optional<ScalarType> dtype, optional<Layout> layout, optional<Device> device);


struct C10_API TensorOptions {
  TensorOptions()
    : requires_grad_(false)
    , pinned_memory_(false)
    , has_device_(false)
    , has_dtype_(false)
    , has_layout_(false)
    , has_requires_grad_(false)
    , has_pinned_memory_(false)
    , has_memory_format_(false)
    {}

  /// Constructs a `TensorOptions` object with the given layout.
  /* implicit */ TensorOptions(Layout layout) : TensorOptions() {
    this->set_layout(layout);
  }

  /// Constructs a `TensorOptions` object with the given device.
  /// See NOTE [ TensorOptions Constructors ] on why this is templatized.
  template<typename T,
           typename = std::enable_if_t<std::is_same<std::decay_t<T>, Device>::value>>
  /* implicit */ TensorOptions(T&& device) : TensorOptions() {
    this->set_device(std::forward<T>(device));
  }

  /// Constructs a `TensorOptions` object from arguments allowed in `Device`
  /// constructors.
  ///
  /// See NOTE [ TensorOptions Constructors ].
  ///
  /// NB: Ideally we only allow implicit constructors here. But there is no easy
  ///     way to detect them. So we have this one that allows explicit
  ///     constructors too.
  template <typename... Args,
            typename = std::enable_if_t<std::is_constructible<Device, Args&&...>::value>>
   /* implicit */ TensorOptions(Args&&... args)
    : TensorOptions(Device(std::forward<Args>(args)...)) {}

  /// Constructs a `TensorOptions` object with the given dtype.
  /* implicit */ TensorOptions(caffe2::TypeMeta dtype) : TensorOptions() {
    this->set_dtype(dtype);
  }

  /// legacy constructor to support ScalarType
  /* implicit */ TensorOptions(ScalarType dtype) : TensorOptions() {
    this->set_dtype(dtype);
  }

  /// Constructs a `TensorOptions` object with the given memory format.
  /* implicit */ TensorOptions(MemoryFormat memory_format) : TensorOptions() {
    set_memory_format(memory_format);
  }

  /// Return a copy of `TensorOptions` with `device` set to the given one, or
  /// cleared if `device` is `nullopt`.
  C10_NODISCARD TensorOptions device(c10::optional<Device> device) const noexcept {
    TensorOptions r = *this;
    r.set_device(device);
    return r;
  }

  /// Return a copy of `TensorOptions` with `device` set to the given one.
  /// (This overload ensures that variadic template c10::optional constructor
  /// for Device work correctly.)
  template<typename ... Args>
  C10_NODISCARD TensorOptions device(Args&&... args) const noexcept {
    return device(c10::optional<Device>(c10::in_place, std::forward<Args>(args)...));
  }

  /// Return a copy of `TensorOptions`, but with device set to CUDA, and the
  /// device index set to the given one.
  ///
  /// TODO: This function encourages bad behavior (assuming CUDA is
  /// the only device that matters).  Get rid of it / rename it.
  C10_NODISCARD TensorOptions device_index(int16_t device_index) const noexcept {
    return device(Device::Type::CUDA, device_index);
  }

  /// Return a copy of `TensorOptions` with `dtype` set to the given one.
  C10_NODISCARD TensorOptions dtype(c10::optional<caffe2::TypeMeta> dtype) const noexcept {
    TensorOptions r = *this;
    r.set_dtype(dtype);
    return r;
  }

  // legacy function to support ScalarType
  C10_NODISCARD TensorOptions dtype(c10::optional<ScalarType> dtype) const noexcept {
    TensorOptions r = *this;
    r.set_dtype(dtype);
    return r;
  }

  // Since dtype is taken...
  template <typename T>
  TensorOptions& dtype() {
    dtype_ = caffe2::TypeMeta::Make<T>();
    has_dtype_ = true;
    return *this;
  }

  /// Sets the layout of the `TensorOptions`.
  C10_NODISCARD TensorOptions layout(c10::optional<Layout> layout) const noexcept {
    TensorOptions r = *this;
    r.set_layout(layout);
    return r;
  }

  /// Sets the `requires_grad` property of the `TensorOptions`.
  C10_NODISCARD TensorOptions requires_grad(c10::optional<bool> requires_grad) const noexcept {
    TensorOptions r = *this;
    r.set_requires_grad(requires_grad);
    return r;
  }

  /// Sets the `pinned_memory` property on the `TensorOptions`.
  C10_NODISCARD TensorOptions pinned_memory(c10::optional<bool> pinned_memory) const noexcept {
    TensorOptions r = *this;
    r.set_pinned_memory(pinned_memory);
    return r;
  }

  /// Sets the `memory_format` property on `TensorOptions`.
  C10_NODISCARD TensorOptions memory_format(c10::optional<MemoryFormat> memory_format) const noexcept {
    TensorOptions r = *this;
    r.set_memory_format(memory_format);
    return r;
  }

  /// Returns the device of the `TensorOptions`.
  Device device() const noexcept {
    return device_or_default(device_opt());
  }

  /// Returns whether the device is specified.
  bool has_device() const noexcept {
    return has_device_;
  }

  /// Returns the device of the `TensorOptions`, or `c10::nullopt` if
  /// device is not specified.
  c10::optional<Device> device_opt() const noexcept {
    return has_device_ ? c10::make_optional(device_) : c10::nullopt;
  }

  /// Returns the device index of the `TensorOptions`.
  int32_t device_index() const noexcept {
    return device().index();
  }

  /// Returns the dtype of the `TensorOptions`.
  caffe2::TypeMeta dtype() const noexcept {
    return dtype_or_default(dtype_opt());
  }

  /// Returns whether the dtype is specified.
  bool has_dtype() const noexcept {
    return has_dtype_;
  }

  /// Returns the dtype of the `TensorOptions`, or `c10::nullopt` if
  /// device is not specified.
  c10::optional<caffe2::TypeMeta> dtype_opt() const noexcept {
    return has_dtype_ ? c10::make_optional(dtype_) : c10::nullopt;
  }

  /// Returns the layout of the `TensorOptions`.
  Layout layout() const noexcept {
    return layout_or_default(layout_opt());
  }

  /// Returns whether the layout is specified.
  bool has_layout() const noexcept {
    return has_layout_;
  }

  /// Returns the layout of the `TensorOptions`, or `c10::nullopt` if
  /// layout is not specified.
  c10::optional<Layout> layout_opt() const noexcept {
    return has_layout_ ? c10::make_optional(layout_) : c10::nullopt;
  }

  /// Returns the `requires_grad` property of the `TensorOptions`.
  bool requires_grad() const noexcept {
    return has_requires_grad_ ? requires_grad_ : false;
  }

  /// Returns whether the `requires_grad` is specified.
  bool has_requires_grad() const noexcept {
    return has_requires_grad_;
  }

  /// Returns the `requires_grad` property of the `TensorOptions`, or
  /// `c10::nullopt` if `requires_grad` is not specified.
  c10::optional<bool> requires_grad_opt() const noexcept {
    return has_requires_grad_ ? c10::make_optional(requires_grad_)
                              : c10::nullopt;
  }

  /// Returns the `pinned_memory` property of the `TensorOptions`.
  bool pinned_memory() const noexcept {
    return pinned_memory_or_default(pinned_memory_opt());
  }

  /// Returns whether the `pinned_memory` is specified.
  bool has_pinned_memory() const noexcept {
    return has_pinned_memory_;
  }

  /// Returns if the layout is sparse
  bool is_sparse() const {
    return layout_ == c10::Layout::Sparse;
  }

  // For compatibility with legacy tensor.type() comparisons
  bool type_equal(const TensorOptions& other) const {
    return computeDispatchKey() == other.computeDispatchKey() && typeMetaToScalarType(dtype_) == typeMetaToScalarType(other.dtype());
  }

  /// Returns the `pinned_memory` property of the `TensorOptions`, or
  /// `c10::nullopt` if `pinned_memory` is not specified.
  c10::optional<bool> pinned_memory_opt() const noexcept {
    return has_pinned_memory_ ? c10::make_optional(pinned_memory_) : c10::nullopt;
  }

  /// Returns whether the `memory_layout` is specified
  bool has_memory_format() const noexcept {
    return has_memory_format_;
  }

  // NB: memory_format() getter is PURPOSELY not defined, as the default
  // behavior of memory_format varies from function to function.

  /// Returns the `memory_layout` property of `TensorOptions, or
  /// `c10::nullopt` if `memory_format` is not specified.
  c10::optional<MemoryFormat> memory_format_opt() const noexcept {
    return has_memory_format_ ? c10::make_optional(memory_format_) : c10::nullopt;
  }

  // Resolves the ATen backend specified by the current construction axes.
  // TODO: Deprecate this
  Backend backend() const noexcept {
    return at::dispatchKeyToBackend(computeDispatchKey());
  }

  /// Return the right-biased merge of two TensorOptions.  This has the
  /// effect of overwriting settings from self with specified options
  /// of options.
  ///
  /// NB: This merging operation does NOT respect device merges.
  /// For example, if you device({kCUDA, 1}).merge_in(kCUDA)
  /// you will get kCUDA in the end!  Functions like Tensor.new_empty
  /// ensure the right device is selected anyway by way of a
  /// device guard.
  ///
  TensorOptions merge_in(TensorOptions options) const noexcept {
    TensorOptions merged = *this;
    if (options.has_device()) merged.set_device(options.device_opt());
    if (options.has_dtype()) merged.set_dtype(options.dtype_opt());
    if (options.has_layout()) merged.set_layout(options.layout_opt());
    // NB: requires grad is right biased; not a logical AND/OR!
    if (options.has_requires_grad()) merged.set_requires_grad(options.requires_grad_opt());
    if (options.has_pinned_memory()) merged.set_pinned_memory(options.pinned_memory_opt());
    if (options.has_memory_format()) merged.set_memory_format(options.memory_format_opt());
    return merged;
  }

  // TODO remove after TensorOptions rationalization
  TensorOptions merge_memory_format(c10::optional<MemoryFormat> optional_memory_format) const noexcept {
    TensorOptions merged = *this;
    if (optional_memory_format.has_value()) {
      merged.set_memory_format(*optional_memory_format);
    }
    return merged;
  }

<<<<<<< HEAD
=======
  // Resolves the tensor type set specified by the current construction axes.
  DispatchKeySet key_set() const noexcept {
    return DispatchKeySet(computeDispatchKey());
  }

  // INVARIANT: computeDispatchKey returns only the subset of dispatch keys for
  // which dispatchKeyToBackend is injective, if it is defined at all  (for
  // the most part, this just means that this function never returns an
  // Autograd key)
>>>>>>> 41d01ab3
  DispatchKey computeDispatchKey() const {
    return c10::computeDispatchKey(optTypeMetaToScalarType(dtype_opt()), layout_opt(), device_opt());
  }

 private:

  // These methods are currently private because I'm not sure if it's wise
  // to actually publish them.  They are methods because I need them in
  // the constructor and the functional API implementation.
  //
  // If you really, really need it, you can make these public, but check if you
  // couldn't just do what you need with the functional API.  Similarly, these
  // methods are not chainable, because if you wanted chaining, you probably
  // want to use the functional API instead.  (It's probably OK to make
  // these chainable, because these functions are all explicitly annotated
  // with a ref-qualifier, the trailing &, that makes them illegal to call
  // on temporaries.)

  /// Mutably set the device of `TensorOptions`.
  void set_device(c10::optional<Device> device) & noexcept {
    if (device) {
      device_ = *device;
      has_device_ = true;
    } else {
      has_device_ = false;
    }
  }

  /// Mutably set the dtype of `TensorOptions`.
  void set_dtype(c10::optional<caffe2::TypeMeta> dtype) & noexcept {
    if (dtype) {
      dtype_ = *dtype;
      has_dtype_ = true;
    } else {
      has_dtype_ = false;
    }
  }

  // legacy function to support ScalarType
  void set_dtype(c10::optional<ScalarType> dtype) & noexcept {
    if (dtype) {
      dtype_ = scalarTypeToTypeMeta(*dtype);
      has_dtype_ = true;
    } else {
      has_dtype_ = false;
    }
  }

  /// Mutably set the layout of `TensorOptions`.
  void set_layout(c10::optional<Layout> layout) & noexcept {
    if (layout) {
      layout_ = *layout;
      has_layout_ = true;
    } else {
      has_layout_ = false;
    }
  }

  /// Mutably set the `requires_grad` property of `TensorOptions`.
  void set_requires_grad(c10::optional<bool> requires_grad) & noexcept {
    if (requires_grad) {
      requires_grad_ = *requires_grad;
      has_requires_grad_ = true;
    } else {
      has_requires_grad_ = false;
    }
  }

  /// Mutably set the `pinned_memory` property of `TensorOptions`.
  void set_pinned_memory(c10::optional<bool> pinned_memory) & noexcept {
    if (pinned_memory) {
      pinned_memory_ = *pinned_memory;
      has_pinned_memory_ = true;
    } else {
      has_pinned_memory_ = false;
    }
  }

  /// Mutably set the `memory_Format` property of `TensorOptions`.
  void set_memory_format(c10::optional<MemoryFormat> memory_format) & noexcept {
    if (memory_format) {
      memory_format_ = *memory_format;
      has_memory_format_ = true;
    } else {
      has_memory_format_ = false;
    }
  }

  // WARNING: If you edit TensorOptions to add more options, you
  // may need to adjust the implementation of Tensor::options.
  // The criteria for whether or not Tensor::options must be adjusted
  // is whether or not the new option you added should preserved
  // by functions such as empty_like(); if it should be preserved,
  // you must adjust options().
  //
  // TODO: MemoryFormat is not implemented in this way

  // NB: We didn't use c10::optional here, because then we can't pack
  // the has_***_ boolean fields.

  Device device_ = at::kCPU; // 16-bit
  caffe2::TypeMeta dtype_ = caffe2::TypeMeta::Make<float>(); // 16-bit
  Layout layout_ = at::kStrided; // 8-bit
  MemoryFormat memory_format_ = MemoryFormat::Contiguous; // 8-bit

  // Bitmask required here to get this to fit inside 32 bits (or even 64 bits,
  // for that matter)

  bool requires_grad_     : 1;
  bool pinned_memory_     : 1;


  bool has_device_        : 1;
  bool has_dtype_         : 1;
  bool has_layout_        : 1;
  bool has_requires_grad_ : 1;
  bool has_pinned_memory_ : 1;
  bool has_memory_format_ : 1;
};

// We should aspire to fit in one machine-size word; but a size greater than two
// words is too much.  (We are doing terribly on 32-bit archs, where we require
// three machine size words to store tensor options.  Eek!)
static_assert( sizeof(TensorOptions) <= sizeof(int64_t) * 2,
               "TensorOptions must fit in 128-bits" );

/// Convenience function that returns a `TensorOptions` object with the `dtype`
/// set to the given one.
inline TensorOptions dtype(caffe2::TypeMeta dtype) {
  return TensorOptions().dtype(dtype);
}

// legacy function to support ScalarType
inline TensorOptions dtype(ScalarType dtype) {
  return TensorOptions().dtype(scalarTypeToTypeMeta(dtype));
}

/// Convenience function that returns a `TensorOptions` object with the `layout`
/// set to the given one.
inline TensorOptions layout(Layout layout) {
  return TensorOptions().layout(layout);
}

/// Convenience function that returns a `TensorOptions` object with the `device`
/// set to the given one.
inline TensorOptions device(Device device) {
  return TensorOptions().device(std::move(device));
}

/// Convenience function that returns a `TensorOptions` object with the
/// `device` set to CUDA and the `device_index` set to the given one.
inline TensorOptions device_index(int16_t device_index) {
  return TensorOptions().device_index(device_index);
}

/// Convenience function that returns a `TensorOptions` object with the
/// `requires_grad` set to the given one.
inline TensorOptions requires_grad(bool requires_grad = true) {
  return TensorOptions().requires_grad(requires_grad);
}

/// Convenience function that returns a `TensorOptions` object with the
/// `memory_format` set to the given one.
inline TensorOptions memory_format(MemoryFormat memory_format) {
  return TensorOptions().memory_format(memory_format);
}

C10_API std::ostream& operator<<(
    std::ostream& stream,
    const TensorOptions& options);

template <typename T>
inline TensorOptions dtype() {
  return dtype(caffe2::TypeMeta::Make<T>());
}

inline std::string toString(const TensorOptions options) {
  std::ostringstream stream;
  stream << options;
  return stream.str();
}

// This is intended to be a centralized location by which we can determine
// what an appropriate DispatchKey for a tensor is.
inline DispatchKey computeDispatchKey(c10::optional<ScalarType> dtype, c10::optional<Layout> layout, c10::optional<Device> device) {
  const auto layout_ = layout_or_default(layout);
  const auto device_ = device_or_default(device);
  switch (layout_) {
      case Layout::Strided: {
        const auto dtype_ = dtype_or_default(dtype);
        switch (device_.type()) {
          case DeviceType::CPU: {
            if (isQIntType(dtype_)) {
              return DispatchKey::QuantizedCPU;
            }
            return DispatchKey::CPU;
          }
          case DeviceType::CUDA: {
            if (isQIntType(dtype_)) {
              return DispatchKey::QuantizedCUDA;
            }
            return DispatchKey::CUDA;
          }
          case DeviceType::XPU: {
            if (isQIntType(dtype_)) {
              return DispatchKey::QuantizedXPU;
            }
            return DispatchKey::XPU;
          }
          case DeviceType::MKLDNN:
            return DispatchKey::MKLDNN;
          case DeviceType::OPENGL:
            return DispatchKey::OpenGL;
          case DeviceType::OPENCL:
            return DispatchKey::OpenCL;
          case DeviceType::IDEEP:
            return DispatchKey::IDEEP;
          case DeviceType::HIP:
            return DispatchKey::HIP;
          case DeviceType::FPGA:
            return DispatchKey::FPGA;
          case DeviceType::MSNPU:
            return DispatchKey::MSNPU;
          case DeviceType::XLA:
            return DispatchKey::XLA;
          case DeviceType::MLC:
            return DispatchKey::MLC;
          case DeviceType::Vulkan:
            return DispatchKey::Vulkan;
          case DeviceType::Metal:
            return DispatchKey::Metal;
          case DeviceType::Meta:
            return DispatchKey::Meta;
          default:
            TORCH_CHECK_NOT_IMPLEMENTED(false, "Unsupported device type for dense layout: ", device_.type());
        }
      }
      case Layout::Sparse:
        switch (device_.type()) {
          case DeviceType::CPU:
            return DispatchKey::SparseCPU;
          case DeviceType::CUDA:
            return DispatchKey::SparseCUDA;
          case DeviceType::HIP:
            return DispatchKey::SparseHIP;
          case DeviceType::XPU:
            return DispatchKey::SparseXPU;
          default:
            TORCH_CHECK_NOT_IMPLEMENTED(false, "Unsupported device type for sparse layout: ", device_.type());
        }
      case Layout::Mkldnn:
        switch (device_.type()) {
          case DeviceType::CPU:
            return DispatchKey::MkldnnCPU;
          default:
            TORCH_CHECK_NOT_IMPLEMENTED(false, "Unsupported device type for mkldnn layout: ", device_.type());
        }
      default:
        TORCH_CHECK(false, "Unsupported layout: ", layout_);
    }
}

inline Layout dispatchKeyToLayout(DispatchKey dispatch_key) {
  switch (dispatch_key) {
    case DispatchKey::SparseCPU:
    case DispatchKey::SparseCUDA:
    case DispatchKey::SparseHIP:
    case DispatchKey::SparseXPU:
      return Layout::Sparse;
    case DispatchKey::MkldnnCPU:
      return Layout::Mkldnn;
    default:
      return Layout::Strided;
  }
}

inline DeviceType dispatchKeyToDeviceType(DispatchKey dispatch_key) {
  switch(dispatch_key) {
    // stuff that's real
    case DispatchKey::CPU:
    case DispatchKey::SparseCPU:
    case DispatchKey::MkldnnCPU:
    case DispatchKey::QuantizedCPU:
    case DispatchKey::AutogradCPU:
      return DeviceType::CPU;
    case DispatchKey::CUDA:
    case DispatchKey::SparseCUDA:
    case DispatchKey::QuantizedCUDA:
    case DispatchKey::AutogradCUDA:
      return DeviceType::CUDA;
    case DispatchKey::HIP:
    case DispatchKey::SparseHIP:
      return DeviceType::HIP;
    case DispatchKey::XLA:
    case DispatchKey::AutogradXLA:
      return DeviceType::XLA;
    case DispatchKey::Vulkan:
      return DeviceType::Vulkan;

    // stuff that people are actively developing
    case DispatchKey::XPU:
    case DispatchKey::SparseXPU:
    case DispatchKey::QuantizedXPU:
    case DispatchKey::AutogradXPU:
      return DeviceType::XPU;
    case DispatchKey::MLC:
    case DispatchKey::AutogradMLC:
      return DeviceType::MLC;

    // stuff that isn't real
    case DispatchKey::MKLDNN:
      return DeviceType::MKLDNN;
    case DispatchKey::OpenGL:
      return DeviceType::IDEEP;
    case DispatchKey::OpenCL:
      return DeviceType::OPENCL;
    case DispatchKey::IDEEP:
      return DeviceType::IDEEP;
    case DispatchKey::MSNPU:
      return DeviceType::MSNPU;
    default:
      TORCH_CHECK(false, "DispatchKey ", dispatch_key, " doesn't correspond to a device");
  }
}

inline TensorOptions dispatchKeyToTensorOptions(DispatchKey dispatch_key) {
  return TensorOptions()
          .layout(dispatchKeyToLayout(dispatch_key))
          .device(dispatchKeyToDeviceType(dispatch_key));
}

} // namespace c10<|MERGE_RESOLUTION|>--- conflicted
+++ resolved
@@ -399,18 +399,10 @@
     return merged;
   }
 
-<<<<<<< HEAD
-=======
-  // Resolves the tensor type set specified by the current construction axes.
-  DispatchKeySet key_set() const noexcept {
-    return DispatchKeySet(computeDispatchKey());
-  }
-
   // INVARIANT: computeDispatchKey returns only the subset of dispatch keys for
   // which dispatchKeyToBackend is injective, if it is defined at all  (for
   // the most part, this just means that this function never returns an
   // Autograd key)
->>>>>>> 41d01ab3
   DispatchKey computeDispatchKey() const {
     return c10::computeDispatchKey(optTypeMetaToScalarType(dtype_opt()), layout_opt(), device_opt());
   }
