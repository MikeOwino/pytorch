#include <ATen/ATen.h>
#include <ATen/native/ConvUtils.h>
#include <ATen/native/cpu/DepthwiseConvKernel.h>
#include <ATen/native/utils/ParamUtils.h>
<<<<<<< HEAD
#include <ATen/native/ConvUtils.h>
#include <ATen/native/Pool.h>
=======
>>>>>>> f01082e0
#include <ATen/native/xnnpack/Engine.h>
#include <ATen/NativeFunctions.h>
#include <c10/util/accumulate.h>

#include <ATen/Config.h>
#include <c10/macros/Macros.h>

#include <limits>

#if AT_NNPACK_ENABLED()
#include <nnpack.h>
#endif


constexpr int MIOPEN_DIM_MAX = 5;

namespace at { namespace native {

DEFINE_DISPATCH(convolution_depthwise3x3_winograd_stub);

struct ConvParams {
  std::vector<int64_t> stride;
  std::vector<int64_t> padding;
  std::vector<int64_t> dilation;
  bool transposed;
  std::vector<int64_t> output_padding;
  int groups;
  bool benchmark;
  bool deterministic;
  bool cudnn_enabled;
  bool allow_tf32;

  bool is_strided() const;
  bool is_dilated() const;
  bool is_padded() const;
  bool is_output_padding_neg() const;
  bool is_output_padding_big() const;
  bool is_padding_neg() const;
  bool is_stride_nonpos() const;
  void view1d_as_2d();
  bool use_cpu_depthwise3x3_winograd(const at::Tensor& input, const at::Tensor& weight, const at::Tensor& bias) const;
  bool needs_64bit_indexing_no_split(const at::Tensor& input, const at::Tensor& weight) const;
  bool use_cudnn(const at::Tensor& input, const at::Tensor& weight) const;
  bool use_cudnn_depthwise(const at::Tensor& input, const at::Tensor& weight) const;
  bool use_miopen(const at::Tensor& input, const at::Tensor& weight, bool bias_defined) const;
  bool use_mkldnn(const at::Tensor& input, const at::Tensor& weight) const;
  bool use_nnpack(const at::Tensor& input, const at::Tensor& weight) const;
  bool use_xnnpack(const at::Tensor& input, const at::Tensor& weight, const at::Tensor& bias) const;
  bool is_depthwise(const at::Tensor& input, const at::Tensor& weight) const;
};

std::ostream& operator<<(std::ostream & out, const ConvParams& params) {
  out << "ConvParams {"
      << "  stride = " << IntArrayRef{params.stride}
      << "  padding = " << IntArrayRef{params.padding}
      << "  dilation = " << IntArrayRef{params.dilation}
      << "  transposed = " << params.transposed
      << "  output_padding = " << IntArrayRef{params.output_padding}
      << "  groups = " << params.groups
      << "  benchmark = " << params.benchmark
      << "  deterministic = " << params.deterministic
      << "  cudnn_enabled = " << params.cudnn_enabled
      << "  allow_tf32 = " << params.allow_tf32
      << "}";
  return out;
}

auto ConvParams::is_strided() const -> bool {
  bool is_strided = false;
  for (int s : stride) {
    is_strided |= (s != 1);
  }
  return is_strided;
}

auto ConvParams::is_dilated() const -> bool {
  bool is_dilated = false;
  for (int d : dilation) {
    is_dilated |= (d != 1);
  }
  return is_dilated;
}

auto ConvParams::is_padded() const -> bool {
  bool is_padded = false;
  for (int p : padding) {
    is_padded |= (p != 0);
  }
  return is_padded;
}

auto ConvParams::is_output_padding_neg() const -> bool {
  bool is_non_neg = false;
  for (int p : output_padding) {
    is_non_neg |= (p < 0);
  }
  return is_non_neg;
}

auto ConvParams::is_output_padding_big() const -> bool {
  bool is_big = false;
  for (size_t i = 0; i < output_padding.size(); i++) {
    is_big |= (output_padding[i] >= stride[i]);
  }
  return is_big;
}

auto ConvParams::is_padding_neg() const -> bool {
  bool is_non_neg = false;
  for (int p : padding) {
    is_non_neg |= (p < 0);
  }
  return is_non_neg;
}

auto ConvParams::is_stride_nonpos() const -> bool {
  bool is_nonpos = false;
  for (int s : stride) {
    is_nonpos |= (s <= 0);
  }
  return is_nonpos;
}

auto ConvParams::view1d_as_2d() -> void {
  if (stride.size() == 1) {
    stride.insert(stride.begin(), 1);
    padding.insert(padding.begin(), 0);
    dilation.insert(dilation.begin(), 1);
    output_padding.insert(output_padding.begin(), 0);
  }
}

auto ConvParams::use_cpu_depthwise3x3_winograd(
    const at::Tensor& input,
    const at::Tensor& weight,
    const at::Tensor& bias) const -> bool {
#if defined(__ARM_NEON__) && !defined(C10_IOS)
  // Currently only 3x3 depthwise convolutions on tensors of float are supported.
  return (input.ndimension() == 4) &&
         (input.size(1) == groups) &&
         (weight.ndimension() == 4 ) &&
         (weight.size(0) % input.size(1) == 0) &&
         (weight.size(2) == 3) &&
         (weight.size(3) == 3) &&
         (input.device().type() == c10::DeviceType::CPU) &&
         (input.scalar_type() == at::kFloat) &&
         input.is_contiguous() &&
         (weight.device().type() == c10::DeviceType::CPU) &&
         (weight.scalar_type() == at::kFloat) &&
         weight.is_contiguous() &&
         (!bias.defined() ||
            ((bias.device().type() == c10::DeviceType::CPU) &&
             (bias.scalar_type() == at::kFloat))) &&
         !is_strided() &&
         !is_dilated() &&
         !transposed;
#else
  return false;
#endif
}

auto ConvParams::needs_64bit_indexing_no_split(const at::Tensor& input, const at::Tensor& weight) const -> bool {
  constexpr int64_t int_max = std::numeric_limits<int>::max();
  int64_t numel_input = input.numel();
  // empty input
  if (numel_input == 0) {
    return false;
  }
  // input size can not be reduced to the range of int by splitting the batch dim
  int64_t n = input.size(0);
  if (numel_input / n > int_max) {
    return true;
  }
  // output size can not be reduced to the range of int by splitting the batch dim
  int64_t outsize = 1;
  if (transposed) {
    std::vector<int64_t> o = conv_input_size(input.sizes(), weight.sizes(), padding, output_padding, stride, dilation, groups);
    outsize = c10::multiply_integers(o.begin() + 1, o.end());
  } else {
    std::vector<int64_t> o = conv_output_size(input.sizes(), weight.sizes(), padding, stride, dilation);
    outsize = c10::multiply_integers(o.begin() + 1, o.end());
  }
  return outsize > int_max;
}

auto ConvParams::use_cudnn(const at::Tensor& input, const at::Tensor& weight) const -> bool {
  if (needs_64bit_indexing_no_split(input, weight)) {
    return false;
  }
  if (!detail::getCUDAHooks().compiledWithCuDNN()) {
    return false;
  }
  if (!input.is_cuda() || !cudnn_enabled) {
    return false;
  }
  if (input.scalar_type() == at::kBFloat16 || weight.scalar_type() == at::kBFloat16) {
    return false;
  }
  if (!cudnn_conv_use_channels_last(input, weight)) { // bypass dilation checks for channels-last convolution
    if (deterministic && is_dilated()) {
      // cudnn doesn't support deterministic dilated convolution fully yet
      return false;
    }
    if (is_dilated()) {
      return detail::getCUDAHooks().supportsDilatedConvolutionWithCuDNN() && !is_output_padding_big();
    }
  }
  return !is_output_padding_big();
}

auto ConvParams::use_miopen(const at::Tensor& input, const at::Tensor& weight, bool bias_defined) const -> bool {
  if (needs_64bit_indexing_no_split(input, weight)) {
    return false;
  }
  return ((input.scalar_type() == at::kFloat) || (input.scalar_type() == at::kHalf) || (input.scalar_type() == at::kBFloat16))
         && detail::getCUDAHooks().compiledWithMIOpen()
         && input.is_cuda()
         && input.dim() <= MIOPEN_DIM_MAX
         && !(groups > 1 && is_dilated()) // MIOpen currently does not support dilation with groups of size > 1
         && !(input.scalar_type() == at::kBFloat16 && bias_defined) // MIOpen currently doesn't support bias with bfloat16
         && cudnn_enabled
         ;
}

auto ConvParams::use_mkldnn(const at::Tensor& input, const at::Tensor& weight) const -> bool {
#if AT_MKLDNN_ENABLED()
  if (!at::globalContext().userEnabledMkldnn()) {
    return false;
  }
  return (input.is_mkldnn()) || // input is mkldnn Tensor
    (input.options().backend() == at::Backend::CPU &&
     input.scalar_type() == kFloat && // only on CPU Float Tensors
     !transposed && // or transposed tensors
     (is_strided() || is_dilated() || input.size(0) >= 16 ||
      weight.size(-1) != 1 || weight.size(-2) != 1) &&
     (groups > 1
      || (weight.size(-1) > 3 && weight.size(-2) > 3)
      || input.size(0) > 1
      || input.size(0)*input.size(1)*input.size(2)*input.size(3) > 20480)); // for some case, native is faster
#endif
  return false;
}

auto ConvParams::use_nnpack(const at::Tensor& input, const at::Tensor& weight) const -> bool {
#if AT_NNPACK_ENABLED()
  return at::_nnpack_available() &&
         input.options().backend() == at::Backend::CPU &&
         input.scalar_type() == kFloat && // only on CPU Float Tensors
         !is_dilated() && // or dilation
         !transposed &&   // or transposed tensors
         input.ndimension() == 4 && // must be in NCHW format
         weight.ndimension() == 4 &&
         (weight.size(2) < 17) && (weight.size(3) < 17) // NNPACK only supports kernels up to 16x16
#if !defined(C10_MOBILE)
         && input.size(0) >= 16 // ensure large enough batch size to ensure perf, tuneable
#endif
     ;
#endif
  return false;
}

auto ConvParams::use_xnnpack(
    const at::Tensor& input,
    const at::Tensor& weight,
    const at::Tensor& bias) const -> bool {
#if defined(C10_MOBILE)
  if (!transposed) {
    return (input.size(1) == groups) &&
            xnnpack::use_convolution2d(
                input,
                weight,
                bias,
                padding,
                stride,
                dilation,
                groups,
                transposed);
  }
#endif
  return false;
}

// We currently only have depthwise support for the case where groups ==
// nInputPlane and nInputPlane == nOutputPlane (the latter due to the lack of
// a depthwise multiplier)
auto ConvParams::is_depthwise(
        const at::Tensor& input, const at::Tensor& weight) const -> bool {
  return input.is_cuda() &&
         !transposed &&
         (input.ndimension() == 4 || input.ndimension() == 5) &&
         input.size(1) == groups &&
         groups > 1 && // no point if there is only a single group
         weight.size(0) % input.size(1) == 0; // output channels must be a multiple of input channels
}

// Check workload to activate fast depthwise FP16 cudnn conv kernels
bool check_cudnn_depthwise_workload(const at::Tensor& input, int stride) {
  int w = input.size(3);  // same as h
  int ch = input.size(1);
  int bs = input.size(0);
  if (stride==1) {
    if (w >= 7) {
      // All batch sizes and nb_channels
      if (w >= 112) {
        return true;
      }

      // large nb_channels
      if (ch >= 1024) {
        if (w >= 56) {
          return true;
        } else if (bs >= 32) {
          return true;
        }
      }

      // batch_size specific
      if (bs >= 128) {
        if (ch >= 512) {
          return true;
        } else if (ch >= 64) {
          if (w >= 14) {
            return true;
          }
        } else if ((ch >= 32) && (w >=28)) {
          return true;
        }
      } else if (bs >= 64) {
        if ((ch >= 256) && (w >= 14)) {
          return true;
        } else if ((ch >= 32) && (w >= 28)) {
          return true;
        }
      } else if (bs >= 32) {
        if ((ch >= 256) && (w >= 14)) {
          return true;
        } else if ((ch >= 128) && (w >= 28)) {
          return true;
        } else if ((ch >= 32) && (w >= 56)) {
          return true;
        }
      } else if (bs >= 16) {
        if ((ch >= 1024) && (w >= 14)) {
          return true;
        }
        if ((ch >= 256) && (w >= 28)) {
          return true;
        } else if ((ch >= 32) && (w >= 56)) {
          return true;
        }
      } else if (bs >= 8) {
        if ((ch >= 512) && (w >= 28)) {
          return true;
        } else if ((ch >= 64) && (w >= 56)) {
          return true;
        }
      }
    }
  } else if (stride==2) {
    if (ch < 256) {
      return false;
    }

    if (w >= 7) {
      if (bs >= 128) {
        if (ch >= 1024) {
          return true;
        } else if ((ch >= 512) && (w >= 14)) {
          return true;
        } else if (w >= 28) {
          return true;
        }
      } else if (bs >= 64) {
        if ((ch >= 512) && (w >= 14)) {
          return true;
        } else if (w >= 28) {
          return true;
        }
      } else if (bs >= 32) {
        if ((ch >= 1024) && (w >= 14)) {
          return true;
        } else if (w >= 28) {
          return true;
        }
      } else if (bs >= 16) {
        if ((ch >= 512) && (w >= 28)) {
          return true;
        } else if (w >= 56) {
          return true;
        }
      } else if (bs >= 8) {
        if ((ch >= 1024) && (w >= 28)) {
          return true;
        } else if (w >= 56) {
          return true;
        }
      } else if (bs >= 1) {
        if ((ch >= 512) && (w >=112)) {
          return true;
        }
      }
    }
  }
  return false;
}
// Use cudnn for FP16 depthwise convolutions
auto ConvParams::use_cudnn_depthwise(
        const at::Tensor& input, const at::Tensor& weight) const -> bool {
  if (cudnn_conv_use_channels_last(input, weight) && use_cudnn(input, weight)) {
    return true;
  }
  if (detail::getCUDAHooks().supportsDepthwiseConvolutionWithCuDNN()) {
    long cudnn_version = detail::getCUDAHooks().versionCuDNN();
    bool kernel_cond =  (cudnn_version >= 7600 &&
                         use_cudnn(input, weight) &&
                         input.scalar_type() == kHalf && // only for FP16
                         weight.scalar_type() == kHalf &&
                         is_depthwise(input, weight) &&
                         input.ndimension() == 4 &&
                         weight.size(2) == weight.size(3) && // only square kernels
                         input.size(2) >= 7 && // min width/height 7
                         !is_dilated() && // no dilation supported
                         stride[0] == stride[1] && // equal strides
                         ((weight.size(3) == 3) || (weight.size(3) == 1)) &&
                         input.size(1) >= 32); // min 32 channels supported)
    if (kernel_cond) {
      return check_cudnn_depthwise_workload(input, stride[0]);
    } else {
      return false;
    }
  } else {
    return false;
  }
}

static void check_shape_forward(const at::Tensor& input,
                                const c10::IntArrayRef& weight_sizes, const at::Tensor& bias,
                                const ConvParams& params) {
  int64_t k = input.ndimension();
  int64_t weight_dim = weight_sizes.size();
  int64_t groups = params.groups;
  auto padding = params.padding;
  auto output_padding = params.output_padding;
  auto stride = params.stride;
  auto dilation = params.dilation;
  bool transposed = params.transposed;

  TORCH_CHECK(!params.is_padding_neg(), "negative padding is not supported");
  TORCH_CHECK(!params.is_output_padding_neg(), "negative output_padding is not supported");
  TORCH_CHECK(!params.is_stride_nonpos(), "non-positive stride is not supported");

  TORCH_CHECK(weight_dim == k,
           "Expected ", weight_dim, "-dimensional input for ", weight_dim,
           "-dimensional weight ", weight_sizes, ", but got ", k, "-dimensional input of size ",
           input.sizes(), " instead");
  TORCH_CHECK(weight_sizes[0] >= groups,
           "Given groups=", groups, ", expected weight to be at least ", groups,
           " at dimension 0, but got weight of size ", weight_sizes, " instead");
  TORCH_CHECK(weight_sizes[0] % groups == 0,
           "Given groups=", groups, ", expected weight to be divisible by ",
           groups, " at dimension 0, but got weight of size [", weight_sizes,
           "] instead");

  if (!transposed) {
    std::vector<int64_t> input_shape;
    std::vector<int64_t> kernel_shape;
    bool kernel_size_correct = true;

    TORCH_CHECK(input.size(1) == (weight_sizes[1] * groups),
             "Given groups=", groups, ", weight of size ", weight_sizes,
             ", expected input", input.sizes(), " to have ",
             (weight_sizes[1] * groups), " channels, but got ", input.size(1),
             " channels instead");
    TORCH_CHECK(!bias.defined() || (bias.ndimension() == 1 && bias.size(0) == weight_sizes[0]),
             "Given weight of size ", weight_sizes,
             ", expected bias to be 1-dimensional with ", weight_sizes[0], " elements",
             ", but got bias of size ", bias.sizes(), " instead");

    for (int i = 2; i < k; ++i) {
      input_shape.push_back(input.size(i) + 2 * padding[i-2]);
      // log new kernel size considering dilation
      kernel_shape.push_back(dilation[i-2] * (weight_sizes[i]-1) + 1);
      if (input_shape.back() < kernel_shape.back()) {
        kernel_size_correct = false;
      }
    }

    TORCH_CHECK(input_shape.size() == kernel_shape.size(), "Inconsistent shape between Input and Kernel");

    if (!kernel_size_correct) {
      // If kernel size is incorrect
      std::ostringstream input_ss;
      std::ostringstream kernel_ss;
      std::ostringstream output_ss;
      std::string separator = "";

      for (int i = 0, len = input_shape.size(); i < len; ++i) {
        input_ss << separator << input_shape[i];
        kernel_ss << separator << kernel_shape[i];
        separator = " x ";
      }

      AT_ERROR("Calculated padded input size per channel: (", input_ss.str(), "). "
               "Kernel size: (", kernel_ss.str(), "). Kernel size can't be greater than actual input size");
    }
  } else { // transposed
    TORCH_CHECK(input.size(1) == weight_sizes[0],
             "Given transposed=", transposed, ", weight of size ", weight_sizes,
             ", expected input", input.sizes(), " to have ", weight_sizes[0],
             " channels, but got ", input.size(1), " channels instead");
    TORCH_CHECK(!bias.defined() || (bias.ndimension() == 1 && bias.size(0) == weight_sizes[1] * groups),
             "Given transposed=", transposed, ", weight of size ", weight_sizes,
             ", expected bias to be 1-dimensional with ", weight_sizes[1] * groups, " elements",
             ", but got bias of size ", bias.sizes(), " instead");
  }
}

static auto view4d(const at::Tensor& tensor) -> at::Tensor {
  TORCH_CHECK(tensor.ndimension() == 3,
           "expected 3D tensor, got tensor with ", tensor.ndimension(),
           " dimensions instead");
  return tensor.unsqueeze(2);
}

static auto view3d(const at::Tensor& tensor) -> at::Tensor {
  TORCH_CHECK(tensor.ndimension() == 4,
           "expected 4D tensor, got tensor with ", tensor.ndimension(),
           " dimensions instead");
  return tensor.squeeze(2);
}


static at::Tensor subtensor(at::Tensor& tensor, int dim, int groups, int g) {
  if (!tensor.defined()) {
    return at::Tensor();
  }
  int64_t n = tensor.sizes()[dim] / groups;
  return tensor.narrow(dim, n * g, n).contiguous();
}


at::Tensor conv1d(
    const Tensor& input, const Tensor& weight, const Tensor& bias,
    IntArrayRef stride, IntArrayRef padding, IntArrayRef dilation, int64_t groups) {
  return at::convolution(input, weight, bias, stride, padding, dilation,
                         false, {0}, groups);
}

at::Tensor conv2d(
    const Tensor& input, const Tensor& weight, const Tensor& bias,
    IntArrayRef stride, IntArrayRef padding, IntArrayRef dilation, int64_t groups) {
  return at::convolution(input, weight, bias, stride, padding, dilation,
                         false, {{0, 0}}, groups);
}

at::Tensor conv3d(
    const Tensor& input, const Tensor& weight, const Tensor& bias,
    IntArrayRef stride, IntArrayRef padding, IntArrayRef dilation, int64_t groups) {
  return at::convolution(input, weight, bias, stride, padding, dilation,
                         false, {{0, 0, 0}}, groups);
}


static Tensor convolution_same(
    const Tensor &input, const Tensor &weight, const Tensor &bias,
    IntArrayRef stride, IntArrayRef dilation, int64_t groups) {

  auto k = weight.dim();
  auto dim = k - 2;
  TORCH_CHECK(dim > 0, "weight should have at least three dimensions");
  auto weight_sizes = weight.sizes();
  auto input_sizes = input.sizes();
  TORCH_CHECK(k == input.dim(),
              "Expected ", k, "-dimensional input for ",
              k, "-dimensional weight", weight_sizes, ", but got ",
              input.dim(), "-dimensional input of size ",
              input.sizes(), " instead");
  TORCH_CHECK(stride.size() == dim || stride.size() == 1,
              "stride cannot broadcast to ", dim, " dimensions");
  TORCH_CHECK(dilation.size() == dim || dilation.size() == 1,
              "dilation cannot broadcast to ", dim, " dimensions");

  // Calculate the correct padding
  DimVector padding_l, padding_r;
  bool symmetric_padding = true;
  for (int64_t i = 0; i < dim; ++i) {
    auto s = stride.size() == 1 ? stride[0] : stride[i];
    auto d = dilation.size() == 1 ? dilation[0] : dilation[i];
    auto pad = pooling_same_mode_padding_lr(
        input_sizes[i + 2], weight_sizes[i + 2], s, d);
    padding_l.push_back(pad.first);
    padding_r.push_back(pad.second);
    if (pad.first != pad.second) {
      symmetric_padding = false;
    }
  }

  if (symmetric_padding) {
    // All backends handle symmetric padding natively
    DimVector output_padding(static_cast<size_t>(dim));
    return native::convolution(input, weight, bias, stride, padding_l, dilation,
                               false, output_padding, groups);
  }

  TORCH_WARN_ONCE("Using padding='same' with even kernel lengths may"
                  " require a zero-padded copy of the input be created");
  SmallVector<int64_t, kDimVectorStaticSize * 2> pad_nd(static_cast<size_t>(2 * dim));
  for (int i = 0; i < dim; ++i) {
    // Apply padding by the difference, leaving only a symmetric padding
    auto delta_pad = padding_r[i] - padding_l[i];
    auto pad_idx = 2 * (dim - 1 - i);  // F.pad goes from last dim to first
    if (delta_pad > 0) {
      pad_nd[pad_idx + 1] = delta_pad;
    } else {
      pad_nd[pad_idx] = delta_pad;
      padding_l[i] = padding_r[i];
    }
  }
  auto padded_input = at::constant_pad_nd(input, pad_nd, 0);
  DimVector output_padding(static_cast<size_t>(dim));
  return at::convolution(padded_input, weight, bias, stride, padding_l,
                         dilation, false, output_padding, groups);
}

Tensor _convolution_mode(
    const Tensor& input, const Tensor& weight, const Tensor& bias,
    IntArrayRef stride, std::string padding, IntArrayRef dilation,
    int64_t groups) {
  if (padding == "same") {
    return at::native::convolution_same(
        input, weight, bias, stride, dilation, groups);
  } else if (padding == "valid") {
    const int64_t padding_[] = {0};
    return at::native::convolution(
        input, weight, bias, stride, padding_, dilation, false, padding_, groups);
  }
  TORCH_CHECK(false, "Invalid padding mode '", padding, "'");
}

at::Tensor conv1d(
    const Tensor& input, const Tensor& weight, const Tensor& bias,
    IntArrayRef stride, std::string padding, IntArrayRef dilation,
    int64_t groups) {
  return at::_convolution_mode(
      input, weight, bias, stride, std::move(padding), dilation, groups);
}

at::Tensor conv2d(
    const Tensor& input, const Tensor& weight, const Tensor& bias,
    IntArrayRef stride, std::string padding, IntArrayRef dilation,
    int64_t groups) {
  return at::_convolution_mode(
      input, weight, bias, stride, std::move(padding), dilation, groups);
}

at::Tensor conv3d(
    const Tensor& input, const Tensor& weight, const Tensor& bias,
    IntArrayRef stride, std::string padding, IntArrayRef dilation,
    int64_t groups) {
  return at::_convolution_mode(
      input, weight, bias, stride, std::move(padding), dilation, groups);
}

at::Tensor conv_transpose1d(
    const Tensor& input, const Tensor& weight, const Tensor& bias,
    IntArrayRef stride, IntArrayRef padding, IntArrayRef output_padding, int64_t groups, IntArrayRef dilation) {
  return at::convolution(input, weight, bias, stride, padding, dilation,
                         true, output_padding, groups);
}

at::Tensor conv_transpose2d(
    const Tensor& input, const Tensor& weight, const Tensor& bias,
    IntArrayRef stride, IntArrayRef padding, IntArrayRef output_padding, int64_t groups, IntArrayRef dilation) {
  return at::convolution(input, weight, bias, stride, padding, dilation,
                         true, output_padding, groups);
}

at::Tensor conv_transpose3d(
    const Tensor& input, const Tensor& weight, const Tensor& bias,
    IntArrayRef stride, IntArrayRef padding, IntArrayRef output_padding, int64_t groups, IntArrayRef dilation) {
  return at::convolution(input, weight, bias, stride, padding, dilation,
                         true, output_padding, groups);
}

at::Tensor convolution(
    const Tensor& input, const Tensor& weight, const Tensor& bias,
    IntArrayRef stride, IntArrayRef padding, IntArrayRef dilation,
    bool transposed, IntArrayRef output_padding, int64_t groups) {
  auto& ctx = at::globalContext();
  // See Note [Enabling Deterministic Operations]
  bool deterministic = ctx.deterministicCuDNN() || ctx.deterministicAlgorithms();
  return at::_convolution(input, weight, bias, stride, padding, dilation,
                          transposed, output_padding, groups,
                          ctx.benchmarkCuDNN(), deterministic, ctx.userEnabledCuDNN(), ctx.allowTF32CuDNN());
}

at::Tensor convolution_overrideable(
    const Tensor& input, const Tensor& weight, const Tensor& bias,
    IntArrayRef stride, IntArrayRef padding, IntArrayRef dilation,
    bool transposed, IntArrayRef output_padding, int64_t groups) {
  AT_ERROR("You are likely triggering this with tensor backend other than CPU/CUDA/MKLDNN, if this is intended, please use TORCH_LIBRARY_IMPL to override this function ");
}

at::Tensor _convolution(
    const Tensor& input_r, const Tensor& weight_r, const Tensor& bias_r,
    IntArrayRef stride_, IntArrayRef padding_, IntArrayRef dilation_,
    bool transposed_, IntArrayRef output_padding_, int64_t groups_,
    bool benchmark, bool deterministic, bool cudnn_enabled, bool allow_tf32) {

  const bool input_is_mkldnn = input_r.is_mkldnn();
  auto input = input_r;
  auto weight = weight_r;
  auto bias = bias_r;
  auto k = weight.ndimension();
  c10::IntArrayRef weight_sizes = weight.sizes();
  int64_t dim = k - 2;

  TORCH_CHECK(dim > 0, "weight should have at least three dimensions");

  ConvParams params;
  params.stride = expand_param_if_needed(stride_, "stride", dim);
  params.padding = expand_param_if_needed(padding_, "padding", dim);
  params.dilation = expand_param_if_needed(dilation_, "dilation", dim);
  params.transposed = transposed_;
  params.output_padding = expand_param_if_needed(output_padding_, "output_padding", dim);
  params.groups = groups_;
  params.benchmark = benchmark;
  params.deterministic = deterministic;
  params.cudnn_enabled = cudnn_enabled;
  params.allow_tf32 = allow_tf32;

  check_shape_forward(input, weight_sizes, bias, params);

  if (input.size(0) == 0) {
    // don't send empty inputs through backends
    // but need to compute correct output size first and set up history for params
    std::vector<int64_t> o;
    if (!params.transposed) {
      o = conv_output_size(input.sizes(), weight_sizes, params.padding,
                           params.stride, params.dilation);
    } else {
      o = conv_input_size(input.sizes(), weight_sizes, params.padding,
                          params.output_padding, params.stride, params.dilation,
                          params.groups);
    }
    auto weight_view = at::_unsafe_view(weight, -1);
    auto out = input*weight_view[0];
    if (bias.defined())
      out.add_(bias[0]);
    return out.view(o);
  }

  if (k == 3) {
    // avoid accidentally going through NHWC for permuted 3d input.
    if (!input_is_mkldnn) {
      input = input.contiguous();
    }
    params.view1d_as_2d();
    input = view4d(input);
    weight = view4d(weight);
  }

  at::MemoryFormat cudnn_memory_format = cudnn_conv_use_channels_last(input, weight) ?
      at::MemoryFormat::ChannelsLast : at::MemoryFormat::Contiguous;

  Tensor output;
  if (params.is_depthwise(input, weight)) {
      /* output.resize_(output_size(input, weight)); */

      auto kernel_size = weight.sizes().slice(2);
      auto stride = params.stride;
      auto padding = params.padding;
      auto dilation = params.dilation;
      if (params.use_cudnn_depthwise(input, weight)) {
        output = at::cudnn_convolution(
            input.contiguous(cudnn_memory_format), weight,
            padding, stride, dilation, params.groups, params.benchmark, params.deterministic, params.allow_tf32);
        if (bias.defined()) {
          output.add_(reshape_bias(input.dim(), bias));
        }

      } else if (params.use_miopen(input, weight, bias.defined())){
        output = at::miopen_depthwise_convolution(
            input.contiguous(), weight, bias,
            padding, stride, dilation, params.groups, params.benchmark, params.deterministic);
      } else {
          if (input.ndimension() == 4) {
              output = at::thnn_conv_depthwise2d(input.contiguous(), weight, kernel_size, bias, stride, padding, dilation);
          }
          else {
             TORCH_CHECK(input.ndimension() == 5);
             output = at::conv_depthwise3d(input.contiguous(), weight, kernel_size, bias, stride, padding, dilation);
          }
      }
  } else if (params.use_cudnn(input, weight)) {
    TORCH_CHECK(input.options().type_equal(weight.options()),
             "Input type (", input.toString(), ") and weight type (", weight.toString(),
             ") should be the same");
    TORCH_CHECK(!bias.defined() || (input.options().type_equal(bias.options())),
             "Input type (", input.toString(), ") and bias type (", bias.toString(),
             ") should be the same");

    if (params.transposed) {
      output = at::cudnn_convolution_transpose(
          input.contiguous(cudnn_memory_format), weight,
          params.padding, params.output_padding, params.stride, params.dilation, params.groups, params.benchmark, params.deterministic, params.allow_tf32);
      if (bias.defined()) {
        output.add_(reshape_bias(input.dim(), bias));
      }
    } else {
      output = at::cudnn_convolution(
          input.contiguous(cudnn_memory_format), weight,
          params.padding, params.stride, params.dilation, params.groups, params.benchmark, params.deterministic, params.allow_tf32);
      if (bias.defined()) {
        output.add_(reshape_bias(input.dim(), bias));
      }
    }
  } else if (params.use_miopen(input, weight, bias.defined())) {
    TORCH_CHECK(input.options().type_equal(weight.options()),
             "Input type (", input.toString(), ") and weight type (", weight.toString(),
             ") should be the same");
    TORCH_CHECK(!bias.defined() || (input.options().type_equal(bias.options())),
             "Input type (", input.toString(), ") and bias type (", bias.toString(),
             ") should be the same");

    if (params.transposed) {
      output = at::miopen_convolution_transpose(
          input.contiguous(), weight, bias,
          params.padding, params.output_padding, params.stride, params.dilation, params.groups, params.benchmark, params.deterministic);
    } else {
      output = at::miopen_convolution(
          input.contiguous(), weight, bias,
          params.padding, params.stride, params.dilation, params.groups, params.benchmark, params.deterministic);
    }
  } else if (params.use_mkldnn(input, weight)) {
#if AT_MKLDNN_ENABLED()
    TORCH_CHECK(input.options().type_equal(weight.options()),
             "Input type (", input.toString(), ") and weight type (", weight.toString(),
             ") should be the same");
    TORCH_CHECK(!bias.defined() || (input.options().type_equal(bias.options())),
             "Input type (", input.toString(), ") and bias type (", bias.toString(),
             ") should be the same");
    if (!input_is_mkldnn) {
      output = at::mkldnn_convolution(input.contiguous(), weight.contiguous(), bias.defined() ? bias.contiguous() : bias,
                                      params.padding, params.stride, params.dilation, params.groups);
    } else {
      // do not call contiguous on mkldnn tensor
      output = at::mkldnn_convolution(input, weight, bias,
                                      params.padding, params.stride, params.dilation, params.groups);
    }
#endif
  } else if (params.use_xnnpack(input, weight, bias)) {
    // Using prepacked conv is preferred, but XNNPACK is still the fastest
    // option for NHWC.
    output = xnnpack::convolution2d(
        input,
        weight,
        bias,
        params.padding,
        params.stride,
        params.dilation,
        params.groups);
  } else if (params.use_cpu_depthwise3x3_winograd(input, weight, bias)) {
    output = convolution_depthwise3x3_winograd_stub(
        input.device().type(),
        input,
        weight,
        bias,
        params.stride,
        params.padding,
        params.groups);
  } else if (
        !params.transposed && (input.ndimension() == 5) &&
        (input.device().type() == c10::DeviceType::CPU) &&
        !params.is_dilated()) {
      // fast path for grouped conv3d
      output = at::slow_conv3d(
          input,
          weight,
          weight.sizes().slice(2),
          bias,
          params.stride,
          params.padding);
  } else if (input.device().type() == c10::DeviceType::CPU || input.device().type() == c10::DeviceType::CUDA) {
    if (params.groups == 1) {
      output = at::_convolution_nogroup(
          input.contiguous(), weight, bias, params.stride, params.padding, params.dilation, params.transposed, params.output_padding);
    } else {
      std::vector<Tensor> outputs(params.groups);
      input = input.contiguous();
      for (int g = 0; g < params.groups; ++g) {
        auto input_g = subtensor(input, 1, params.groups, g);
        auto weight_g = subtensor(weight, 0, params.groups, g);
        auto bias_g = subtensor(bias, 0, params.groups, g);
        outputs[g] = at::_convolution_nogroup(
            input_g, weight_g, bias_g, params.stride, params.padding, params.dilation, params.transposed, params.output_padding);
      }
      output = at::cat(outputs, 1);
    }
  } else {
    // Only reach here when input is backend with out-of-source implementation.
    output = at::convolution_overrideable(input, weight, bias, params.stride, params.padding, params.dilation, params.transposed, params.output_padding, params.groups);
  }

  if (k == 3) {
    output = view3d(output);
  }

  return output;
}

at::Tensor _convolution(
    const Tensor& input_r, const Tensor& weight_r, const Tensor& bias_r,
    IntArrayRef stride_, IntArrayRef padding_, IntArrayRef dilation_,
    bool transposed_, IntArrayRef output_padding_, int64_t groups_,
    bool benchmark, bool deterministic, bool cudnn_enabled)
{
  return at::_convolution(input_r, weight_r, bias_r, stride_, padding_, dilation_, transposed_, output_padding_, groups_, benchmark, deterministic, cudnn_enabled, at::globalContext().allowTF32CuDNN());
}

// A generic function for convolution implementations which don't
// natively implement groups (e.g., not CuDNN).
at::Tensor _convolution_nogroup(
    const Tensor& input, const Tensor& weight, const Tensor& bias,
    IntArrayRef stride, IntArrayRef padding, IntArrayRef dilation,
    bool transposed, IntArrayRef output_padding) {

  ConvParams params;
  params.stride = stride.vec();
  params.padding = padding.vec();
  params.dilation = dilation.vec();
  params.transposed = transposed;
  params.output_padding = output_padding.vec();
  params.groups = 1;
  params.benchmark = false;
  params.deterministic = false;
  params.cudnn_enabled = false;

  auto dim = input.ndimension();
  auto dilated = params.is_dilated();
  auto kernel_size = weight.sizes().slice(2);

  if (params.transposed) {
    if (dim == 4) {
      return at::slow_conv_transpose2d(
          input, weight, kernel_size, bias,
          stride, padding, output_padding, dilation);
    } else if (dim == 5) {
      return at::slow_conv_transpose3d(
        input, weight, kernel_size, bias,
        stride, padding, output_padding, dilation);
      }
  } else {  /* Not transposed */
    if (dim == 4) {
      if (dilated) {
        return at::slow_conv_dilated2d(
            input, weight, kernel_size, bias,
            stride, padding, dilation);
      } else {  /* dim == 4, non-dilated */
        if (params.use_nnpack(input, weight)) {
#if AT_NNPACK_ENABLED()
          return at::_nnpack_spatial_convolution(
              input, weight, bias, padding, stride);
#endif
        } else {
          /* CPU implementation has specialized MM kernels
             for non-dilated case here */
          return at::thnn_conv2d(
              input, weight, kernel_size, bias,
              stride, padding);
        }
      }
    } else if (dim == 5 && (input.is_cuda() || dilated)) {
      return at::slow_conv_dilated3d(
          input, weight, kernel_size, bias,
          stride, padding, dilation);
    } else if (dim == 5) { /* dim == 5, CPU, non-dilated */
      /* CPU implementation has specialized MM kernels
         for non-dilated case here */

      // This path is already overwritten with the fast impl in _convolution
      // See: https://github.com/pytorch/pytorch/pull/3635
      return at::slow_conv3d(
          input, weight, kernel_size, bias,
          stride, padding);
    }
  }

  AT_ERROR("unsupported ConvNd parameters");
}

std::tuple<Tensor, Tensor, Tensor> convolution_backward_overrideable(
        const Tensor& grad_output, const Tensor& input, const Tensor& weight,
        IntArrayRef stride, IntArrayRef padding, IntArrayRef dilation,
        bool transposed, IntArrayRef output_padding, int64_t groups, std::array<bool, 3> output_mask) {
  AT_ERROR("You are likely triggering this with tensor backend other than CPU/CUDA/MKLDNN, if this is intended, please use TORCH_LIBRARY_IMPL to override this function ");
  return std::tuple<Tensor, Tensor, Tensor>(
          at::empty_like(input, LEGACY_CONTIGUOUS_MEMORY_FORMAT),
          at::empty_like(weight, LEGACY_CONTIGUOUS_MEMORY_FORMAT),
          at::empty({}));
}

static Tensor subvariable(const Tensor& var, int dim, int groups, int g) {
  int64_t n = var.sizes()[dim] / groups;
  auto result = var.narrow(dim, n * g, n);
  return result;
}

std::tuple<Tensor,Tensor,Tensor> _convolution_double_backward(
    const Tensor& ggI, const Tensor& ggW_r, const Tensor& ggb,
    const Tensor& gO_r, const Tensor& weight_r, const Tensor& input,
    IntArrayRef stride_, IntArrayRef padding_, IntArrayRef dilation_,
    bool transposed_, IntArrayRef output_padding_, int64_t groups_,
    bool benchmark, bool deterministic, bool cudnn_enabled, bool allow_tf32,
    std::array<bool, 3> output_mask) {

  auto ggW = ggW_r;
  auto gO = gO_r;
  auto weight = weight_r;

  ConvParams params;
  params.stride = stride_.vec();
  params.padding = padding_.vec();
  params.dilation = dilation_.vec();
  params.transposed = transposed_;
  params.output_padding = output_padding_.vec();
  // TODO: hacky way of inferring the groups number for grouped Conv3D
  // See: https://github.com/pytorch/pytorch/pull/36355
  if (!params.transposed && input.dim() > 4) {
    params.groups = input.size(1) / weight.size(1);
  } else {
    params.groups = groups_;
  }
  params.benchmark = benchmark;
  params.deterministic = deterministic;
  params.cudnn_enabled = cudnn_enabled;
  params.allow_tf32 = allow_tf32;

  // Compute ggO = conv(ggI, w) + conv(i, ggW) + ggb
  Tensor ggO;
  if (input.numel() != 0) {
    if (ggI.defined()) {
      if (weight.is_cuda()) {
        weight = weight.contiguous();
      }
      ggO = at::_convolution(ggI, weight, Tensor(), params.stride, params.padding, params.dilation, params.transposed, params.output_padding, params.groups, params.benchmark, params.deterministic, params.cudnn_enabled, params.allow_tf32);
    }

    if (ggW.defined()) {
      if (ggW.is_cuda()) {
        ggW = ggW.contiguous();
      }
      auto ggW_term = at::_convolution(input, ggW, Tensor(), params.stride, params.padding, params.dilation, params.transposed, params.output_padding, params.groups, params.benchmark, params.deterministic, params.cudnn_enabled, params.allow_tf32);
      if (ggO.defined()) {
        ggO = ggO + ggW_term;
      } else {
        ggO = ggW_term;
      }
    }
  }

  if (ggb.defined()) {
    // View as (1, ggb.size(0), 1, 1...)

    // Expand
    std::vector<int64_t> new_size(gO.ndimension(), 1);
    new_size[1] = ggb.sizes()[0];
    auto ggb_contiguous = ggb.contiguous();
    auto ggb_view = ggb_contiguous.view(new_size);

    // Expand
    auto ggb_expanded = ggb_view.expand(gO.sizes());

    if (ggO.defined()) {
      ggO = ggO + ggb_expanded;
    } else {
      ggO = ggb_expanded;
    }
  }

  // Compute gW = conv(ggI, gO)
  Tensor gW;
  if (ggI.defined()) {

    // Modified params with correct padding
    ConvParams gw_conv_params(params);

    // Disable groups as they are handled separately
    auto groups = gw_conv_params.groups;
    gw_conv_params.groups = 1;
    std::swap(gw_conv_params.dilation, gw_conv_params.stride);

    // Transpose gO and ggI to accumulate over batch
    auto gOt = gO.transpose(0, 1);
    auto ggIt = ggI.transpose(0, 1);

    Tensor gWt;
    // Compute conv
    if (input.numel() != 0) {
      if (groups == 1) {

        if (gOt.is_cuda()) {
          gOt = gOt.contiguous();
        }
        // Compute conv
        if (params.transposed) {
          gw_conv_params.transposed = false;
          gWt = at::_convolution(gOt, ggIt, Tensor(), gw_conv_params.stride, gw_conv_params.padding, gw_conv_params.dilation, gw_conv_params.transposed, gw_conv_params.output_padding, gw_conv_params.groups, gw_conv_params.benchmark, gw_conv_params.deterministic, gw_conv_params.cudnn_enabled, params.allow_tf32);
        } else {
          gWt = at::_convolution(ggIt, gOt, Tensor(), gw_conv_params.stride, gw_conv_params.padding, gw_conv_params.dilation, gw_conv_params.transposed, gw_conv_params.output_padding, gw_conv_params.groups, gw_conv_params.benchmark, gw_conv_params.deterministic, gw_conv_params.cudnn_enabled, params.allow_tf32);
        }
      } else {
        std::vector<Tensor> gWt_list(groups);
        for (int g = 0; g < groups; ++g) {
          auto ggIt_g = subvariable(ggIt, 0, groups, g);
          auto gOt_g = subvariable(gOt, 0, groups, g);
          if (gOt_g.is_cuda()) {
            gOt_g = gOt_g.contiguous();
          }

          // Compute conv
          if (params.transposed) {
            gw_conv_params.transposed = false;
            gWt_list[g] = at::_convolution(gOt_g, ggIt_g, Tensor(), gw_conv_params.stride, gw_conv_params.padding, gw_conv_params.dilation, gw_conv_params.transposed, gw_conv_params.output_padding, gw_conv_params.groups, gw_conv_params.benchmark, gw_conv_params.deterministic, gw_conv_params.cudnn_enabled, params.allow_tf32);
          } else {
            gWt_list[g] = at::_convolution(ggIt_g, gOt_g, Tensor(), gw_conv_params.stride, gw_conv_params.padding, gw_conv_params.dilation, gw_conv_params.transposed, gw_conv_params.output_padding, gw_conv_params.groups, gw_conv_params.benchmark, gw_conv_params.deterministic, gw_conv_params.cudnn_enabled, params.allow_tf32);
          }
        }

        gWt = at::cat(gWt_list, 1);
      }

      // Transpose gW to match chan_in and chan_out
      gW = gWt.transpose(0, 1);

      // narrow gW to only relevant portion
      // we do it this way instead of narrowing the input itself because
      // the ConvForward kernels don't support asymmetric padding.
      auto gW_size = gW.sizes();
      auto w_size = weight.sizes();
      for (size_t i = 2; i < gW_size.size(); ++i) {
        if (gW_size[i] > w_size[i]) {
            gW = gW.narrow(i, 0, w_size[i]);
            gW_size = gW.sizes();
        }
      }
    }
  }

  // Compute gI = convT(ggW, gO.t()) if !transposed
  //         gI = conv(go, ggw)      if transposed
  Tensor gI;
  if (input.numel() != 0) {
    if (ggW.defined()) {
      ConvParams gi_conv_params(params);
      gi_conv_params.transposed = !params.transposed;

      if (params.transposed) {
        if (gO.is_cuda()) {
          gO = gO.contiguous();
        }
        gI = at::_convolution(gO, ggW, Tensor(), gi_conv_params.stride, gi_conv_params.padding, gi_conv_params.dilation, gi_conv_params.transposed, gi_conv_params.output_padding, gi_conv_params.groups, gi_conv_params.benchmark, gi_conv_params.deterministic, gi_conv_params.cudnn_enabled, params.allow_tf32);

        // narrow gI to only relevant portion
        // we do it this way because negative output_padding is not supported
        // TODO: figure out if we can narrow gO and save some compute,
        // rather than narrowing the computed gI
        auto gI_size = gI.sizes();
        auto i_size = input.sizes();
        for (size_t i = 2; i < gI_size.size(); ++i) {
          if (gI_size[i] > i_size[i]) {
            gI = gI.narrow(i, 0, i_size[i]);
            gI_size = gI.sizes();
          }
        }
      } else {
        auto groups = gi_conv_params.groups;
        gi_conv_params.groups = 1;
        // swap stride and dilation
        std::swap(gi_conv_params.dilation, gi_conv_params.stride);

        auto ggWt = ggW.transpose(0, 1);
        auto gOt = gO.transpose(0, 1);

        // calculate output_padding
        // TODO: figure out why this needs to be computed...
        auto kernel_size = weight.sizes().slice(2);
        auto input_shape = input.sizes().slice(2);
        auto grad_output_shape = gO.sizes().slice(2);

        if (kernel_size.size() == 1) {
          auto expected_input_shape = (kernel_size[0] - 1) * gi_conv_params.stride[1]
            - 2 * gi_conv_params.padding[1]
            + (gi_conv_params.dilation[1] * (grad_output_shape[0] - 1) + 1);
          if (expected_input_shape != input_shape[0]) {
            gi_conv_params.output_padding[1] = input_shape[0] - expected_input_shape;
          }
        } else {
          for(size_t i = 0; i < kernel_size.size(); ++i) {
            // Check if whole input has been used or not
            auto expected_input_shape = (kernel_size[i] - 1) * gi_conv_params.stride[i]
              - 2 * gi_conv_params.padding[i]
              + (gi_conv_params.dilation[i] * (grad_output_shape[i] - 1) + 1);
            if (expected_input_shape != input_shape[i]) {
              gi_conv_params.output_padding[i] = input_shape[i] - expected_input_shape;
            }
          }
        }

        Tensor gIt;
        if (params.groups == 1) {
          if (gOt.is_cuda()) {
            gOt = gOt.contiguous();
          }

          gIt = at::_convolution(ggWt, gOt, Tensor(), gi_conv_params.stride, gi_conv_params.padding, gi_conv_params.dilation, gi_conv_params.transposed, gi_conv_params.output_padding, gi_conv_params.groups, gi_conv_params.benchmark, gi_conv_params.deterministic, gi_conv_params.cudnn_enabled, params.allow_tf32);
        } else {
          std::vector<Tensor> gIt_list(params.groups);
          for (int g = 0; g < groups; ++g) {
            auto ggWt_g = subvariable(ggWt, 1, groups, g);
            auto gOt_g = subvariable(gOt, 0, groups, g);
            if (gOt_g.is_cuda()) {
              gOt_g = gOt_g.contiguous();
            }

            gIt_list[g] = at::_convolution(ggWt_g, gOt_g, Tensor(), gi_conv_params.stride, gi_conv_params.padding, gi_conv_params.dilation, gi_conv_params.transposed, gi_conv_params.output_padding, gi_conv_params.groups, gi_conv_params.benchmark, gi_conv_params.deterministic, gi_conv_params.cudnn_enabled, params.allow_tf32);
          }

          gIt = at::cat(gIt_list, 0);
        }

        gI = gIt.transpose(0, 1);
      }
    }
  }

  return std::tuple<Tensor,Tensor,Tensor>{ggO, gI, gW};
}

}} // at::native<|MERGE_RESOLUTION|>--- conflicted
+++ resolved
@@ -1,12 +1,8 @@
 #include <ATen/ATen.h>
 #include <ATen/native/ConvUtils.h>
+#include <ATen/native/Pool.h>
 #include <ATen/native/cpu/DepthwiseConvKernel.h>
 #include <ATen/native/utils/ParamUtils.h>
-<<<<<<< HEAD
-#include <ATen/native/ConvUtils.h>
-#include <ATen/native/Pool.h>
-=======
->>>>>>> f01082e0
 #include <ATen/native/xnnpack/Engine.h>
 #include <ATen/NativeFunctions.h>
 #include <c10/util/accumulate.h>
@@ -643,11 +639,11 @@
     return at::native::convolution(
         input, weight, bias, stride, padding_, dilation, false, padding_, groups);
   }
-  TORCH_CHECK(false, "Invalid padding mode '", padding, "'");
+  TORCH_CHECK(false, "Invalid padding string: '", padding, "'");
 }
 
 at::Tensor conv1d(
-    const Tensor& input, const Tensor& weight, const Tensor& bias,
+    const Tensor& input, const Tensor& weight, const c10::optional<Tensor>& bias,
     IntArrayRef stride, std::string padding, IntArrayRef dilation,
     int64_t groups) {
   return at::_convolution_mode(
@@ -655,7 +651,7 @@
 }
 
 at::Tensor conv2d(
-    const Tensor& input, const Tensor& weight, const Tensor& bias,
+    const Tensor& input, const Tensor& weight, const c10::optional<Tensor>& bias,
     IntArrayRef stride, std::string padding, IntArrayRef dilation,
     int64_t groups) {
   return at::_convolution_mode(
@@ -663,7 +659,7 @@
 }
 
 at::Tensor conv3d(
-    const Tensor& input, const Tensor& weight, const Tensor& bias,
+    const Tensor& input, const Tensor& weight, const c10::optional<Tensor>& bias,
     IntArrayRef stride, std::string padding, IntArrayRef dilation,
     int64_t groups) {
   return at::_convolution_mode(
