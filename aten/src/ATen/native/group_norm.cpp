#include <ATen/AccumulateType.h>
#include <ATen/ATen.h>
#include <ATen/Config.h>
#include <ATen/CPUApplyUtils.h>
#include <ATen/native/group_norm.h>
#include <ATen/NativeFunctions.h>
#include <ATen/Parallel.h>
#include <c10/util/accumulate.h>

#include <array>
#include <functional>
#include <numeric>
#include <tuple>
#include <vector>


namespace at {
namespace native {

std::tuple<Tensor, Tensor, Tensor> native_group_norm(
    const Tensor& X, const c10::optional<Tensor>& gamma_opt /* optional */, const c10::optional<Tensor>& beta_opt /* optional */,
    int64_t N,
    int64_t C,
    int64_t HxW,
    int64_t group,
    double eps) {
<<<<<<< HEAD
  Tensor Y = at::native::empty_like(
      X,
      nullopt /* dtype */,
      nullopt /* layout */,
      nullopt /* device */,
      nullopt /* pin_memory */,
      LEGACY_CONTIGUOUS_MEMORY_FORMAT);
=======
  // See [Note: hacky wrapper removal for optional tensor]
  const Tensor& gamma = c10::value_or_else(gamma_opt, [] {return Tensor();});
  const Tensor& beta = c10::value_or_else(beta_opt, [] {return Tensor();});

  Tensor Y = at::native::empty_like(X, LEGACY_CONTIGUOUS_MEMORY_FORMAT);
>>>>>>> 58d1a2e9
  Tensor mean = at::empty({N, group}, X.options());
  Tensor rstd = at::empty({N, group}, X.options());
  GroupNormKernel(
      X.device().type(), X, gamma, beta, N, C, HxW, group, eps, Y, mean, rstd);
  return std::make_tuple(Y, mean, rstd);
}

std::tuple<Tensor, Tensor, Tensor> native_group_norm_backward(
    const Tensor& dY,
    const Tensor& X,
    const Tensor& mean,
    const Tensor& rstd, const c10::optional<Tensor>& gamma_opt,
    int64_t N,
    int64_t C,
    int64_t HxW,
    int64_t group,
    std::array<bool, 3> grad_input_mask) {
  // See [Note: hacky wrapper removal for optional tensor]
  const Tensor& gamma = c10::value_or_else(gamma_opt, [] {return Tensor();});

  Tensor dX;
  Tensor dgamma;
  Tensor dbeta;
  if (grad_input_mask[0]) {
    dX = at::native::empty_like(
        X,
        nullopt /* dtype */,
        nullopt /* layout */,
        nullopt /* device */,
        nullopt /* pin_memory */,
        LEGACY_CONTIGUOUS_MEMORY_FORMAT);
  }
  if (grad_input_mask[1]) {
    dgamma = at::native::empty_like(
        gamma,
        nullopt /* dtype */,
        nullopt /* layout */,
        nullopt /* device */,
        nullopt /* pin_memory */,
        LEGACY_CONTIGUOUS_MEMORY_FORMAT);
  }
  if (grad_input_mask[2]) {
    dbeta = at::native::empty_like(
        gamma,
        nullopt /* dtype */,
        nullopt /* layout */,
        nullopt /* device */,
        nullopt /* pin_memory */,
        LEGACY_CONTIGUOUS_MEMORY_FORMAT);
  }
  GroupNormBackwardKernel(
      X.device().type(),
      dY,
      X,
      mean,
      rstd,
      gamma,
      N,
      C,
      HxW,
      group,
      dX,
      dgamma,
      dbeta);
  return std::make_tuple(dX, dgamma, dbeta);
}

Tensor group_norm(
    const Tensor& input,
    int64_t num_groups, const c10::optional<Tensor>& weight_opt /* optional */, const c10::optional<Tensor>& bias_opt /* optional */,
    double eps,
    bool /* cudnn_enabled, deprecated */) {
  // See [Note: hacky wrapper removal for optional tensor]
  const Tensor& weight = c10::value_or_else(weight_opt, [] {return Tensor();});
  const Tensor& bias = c10::value_or_else(bias_opt, [] {return Tensor();});

  const int64_t N = input.size(0);
  const int64_t C = input.size(1);
  TORCH_CHECK(
      C % num_groups == 0,
      "Expected number of channels in input to be divisible by ",
      "num_groups, but got input of shape ",
      input.sizes(),
      " and "
      "num_groups=",
      num_groups);
  TORCH_CHECK(
      !weight.defined() || (weight.dim() == 1 && weight.numel() == C),
      "Expected weight to be a vector of size equal to the number of ",
      "channels in input, but got weight of shape ",
      weight.sizes(),
      " and input of shape ",
      input.sizes());
  TORCH_CHECK(
      !bias.defined() || (bias.dim() == 1 && bias.numel() == C),
      "Expected bias to be a vector of size equal to the number of ",
      "channels in input, but got bias of shape ",
      weight.sizes(),
      " and input of shape ",
      input.sizes());

  const auto input_shape = input.sizes();
  const int64_t HxW =
      c10::multiply_integers(input_shape.cbegin() + 2, input_shape.cend());

  const Tensor kEmpty;
  const auto& X = input.is_contiguous() ? input : input.contiguous();
  const auto& gamma = weight.defined() ? weight.contiguous() : kEmpty;
  const auto& beta = bias.defined() ? bias.contiguous() : kEmpty;
  TORCH_CHECK(!gamma.defined() || gamma.numel() == C);
  TORCH_CHECK(!beta.defined() || beta.numel() == C);
  return std::get<0>(
      at::native_group_norm(X, gamma, beta, N, C, HxW, num_groups, eps));
}

DEFINE_DISPATCH(GroupNormKernel);
DEFINE_DISPATCH(GroupNormBackwardKernel);

// Ported from pytorch/xla repo
std::tuple<at::Tensor, at::Tensor, at::Tensor> math_group_norm(
    const Tensor& input, const c10::optional<Tensor>& weight_opt, const c10::optional<Tensor>& bias_opt,
    int64_t N,
    int64_t C,
    int64_t HxW,
    int64_t group,
    double eps) {
  // See [Note: hacky wrapper removal for optional tensor]
  const Tensor& weight = c10::value_or_else(weight_opt, [] {return Tensor();});
  const Tensor& bias = c10::value_or_else(bias_opt, [] {return Tensor();});

  auto input_shape = input.sizes();
  at::Tensor input_reshaped = input.view({1, N * group, N ? -1 : 1});
  auto outputs = at::native_batch_norm(
      input_reshaped,
      /*weight=*/{},
      /*bias=*/{},
      /*running_mean=*/{},
      /*running_var=*/{},
      /*training=*/true,
      /*momentum=*/0,
      eps);
  at::Tensor out = std::get<0>(outputs);
  out = out.view(input_shape);
  std::vector<int64_t> affine_param_shape(input.dim(), 1);
  affine_param_shape[1] = C;
  if (weight.defined() && bias.defined()) {
    out = bias.view(affine_param_shape)
              .addcmul(out, weight.view(affine_param_shape), 1);
  } else if (weight.defined()) {
    out = out.mul(weight.view(affine_param_shape));
  } else if (bias.defined()) {
    out = out.add(bias.view(affine_param_shape));
  }
  at::Tensor mean = std::get<1>(outputs).view({N, group});
  at::Tensor rstd = std::get<2>(outputs).view({N, group});
  return std::make_tuple(out, mean, rstd);
}
} // namespace native
} // namespace at<|MERGE_RESOLUTION|>--- conflicted
+++ resolved
@@ -24,7 +24,10 @@
     int64_t HxW,
     int64_t group,
     double eps) {
-<<<<<<< HEAD
+  // See [Note: hacky wrapper removal for optional tensor]
+  const Tensor& gamma = c10::value_or_else(gamma_opt, [] {return Tensor();});
+  const Tensor& beta = c10::value_or_else(beta_opt, [] {return Tensor();});
+
   Tensor Y = at::native::empty_like(
       X,
       nullopt /* dtype */,
@@ -32,13 +35,6 @@
       nullopt /* device */,
       nullopt /* pin_memory */,
       LEGACY_CONTIGUOUS_MEMORY_FORMAT);
-=======
-  // See [Note: hacky wrapper removal for optional tensor]
-  const Tensor& gamma = c10::value_or_else(gamma_opt, [] {return Tensor();});
-  const Tensor& beta = c10::value_or_else(beta_opt, [] {return Tensor();});
-
-  Tensor Y = at::native::empty_like(X, LEGACY_CONTIGUOUS_MEMORY_FORMAT);
->>>>>>> 58d1a2e9
   Tensor mean = at::empty({N, group}, X.options());
   Tensor rstd = at::empty({N, group}, X.options());
   GroupNormKernel(
