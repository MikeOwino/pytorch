--- conflicted
+++ resolved
@@ -158,15 +158,9 @@
   }
 }
 
-<<<<<<< HEAD
-void pow_tensor_scalar_kernel(TensorIteratorBase& iter, Scalar exp_scalar) {
+void pow_tensor_scalar_kernel(TensorIteratorBase& iter, const Scalar& exp_scalar) {
   if (isComplexType(iter.common_dtype()) || exp_scalar.isComplex()) {
     AT_DISPATCH_COMPLEX_TYPES(iter.common_dtype(), "pow_cuda", [&]() {
-=======
-void pow_tensor_scalar_kernel(TensorIteratorBase& iter, const Scalar& exp_scalar) {
-  if (isComplexType(iter.dtype()) || exp_scalar.isComplex()) {
-    AT_DISPATCH_COMPLEX_TYPES(iter.dtype(), "pow_cuda", [&]() {
->>>>>>> cf661a73
       const auto exp = exp_scalar.to<scalar_t>();
       gpu_kernel(iter, [=]GPU_LAMBDA(scalar_t base) -> scalar_t {
         return complex_pow_(base, exp);
