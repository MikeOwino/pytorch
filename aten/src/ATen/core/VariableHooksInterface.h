--- conflicted
+++ resolved
@@ -53,13 +53,9 @@
   virtual void set_data(const Tensor&, const Tensor&) const = 0;
   virtual Tensor data(const Tensor&) const = 0;
   virtual int64_t _version(const Tensor&) const = 0;
-<<<<<<< HEAD
-  virtual void retain_grad(Tensor&) const = 0;
+  virtual void retain_grad(const Tensor&) const = 0;
   virtual void _backward(const Tensor&, TensorList, const c10::optional<Tensor>&, c10::optional<bool>, bool) const = 0;
-  virtual Tensor& requires_grad_(Tensor&, bool) const = 0;
-=======
-  virtual void retain_grad(const Tensor&) const = 0;
->>>>>>> a462133f
+  virtual Tensor& requires_grad_(const Tensor&, bool) const = 0;
 };
 
 TORCH_API void SetVariableHooks(VariableHooksInterface* hooks);
