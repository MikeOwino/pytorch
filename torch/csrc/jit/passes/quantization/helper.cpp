--- conflicted
+++ resolved
@@ -31,11 +31,6 @@
     "conv2d",
     "conv3d",
     "linear",
-<<<<<<< HEAD
-    "addmm",
-    "matmul",
-=======
->>>>>>> 63927135
     "hardswish",
     "hardswish_",
     "elu",
@@ -275,8 +270,6 @@
   return result;
 }
 
-<<<<<<< HEAD
-=======
 c10::optional<Use> getClampScalarInputUse(Value* v) {
   for (const auto& use : v->uses()) {
     for (const auto& aten_func : _clamp_funcs) {
@@ -289,7 +282,6 @@
   return c10::nullopt;
 }
 
->>>>>>> 63927135
 std::vector<Value*> getPassThroughInputs(Value* v) {
   Node* n = v->node();
   if (isSingleInputGeneralCallFunction(n)) {
@@ -429,17 +421,12 @@
   return isAtenFunc(n, _propagate_quant_binary_ops);
 }
 
-<<<<<<< HEAD
-bool isPropagateQuantNode(Node* n) {
-  return isPropagateQuantSingleInputOp(n) || isPropagateQuantBinaryOp(n);
-=======
 bool isPropagateQuantOp(Node* n) {
   return isPropagateQuantSingleInputOp(n) || isPropagateQuantBinaryOp(n);
 }
 
 bool isBinaryOpWithScalarInput(Node* n) {
   return isPropagateQuantBinaryOp(n) && isScalar(n->input(1));
->>>>>>> 63927135
 }
 
 c10::optional<std::tuple<c10::QScheme, QParamVector>> getFixedQParams(Node* n) {
@@ -461,12 +448,8 @@
       !isFunctionNode(n, _static_quantizable_call_funcs, {});
 }
 
-<<<<<<< HEAD
-bool nodeQuantizable(Node* n, bool is_dynamic) {
-=======
 bool nodeQuantizable(Node* n, QuantType quant_type) {
   bool is_dynamic = quant_type == QuantType::DYNAMIC;
->>>>>>> 63927135
   return isFunctionNode(
       n,
       /* call_funcs = */
